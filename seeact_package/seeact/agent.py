# -*- coding: utf-8 -*-
# Copyright (c) 2024 OSU Natural Language Processing Group
#
# Licensed under the OpenRAIL-S License;
# you may not use this file except in compliance with the License.
# You may obtain a copy of the License at
#
#     https://www.licenses.ai/ai-pubs-open-rails-vz1
#
# Unless required by applicable law or agreed to in writing, software
# distributed under the License is distributed on an "AS IS" BASIS,
# WITHOUT WARRANTIES OR CONDITIONS OF ANY KIND, either express or implied.
# See the License for the specific language governing permissions and
# limitations under the License.

import logging
import os
import traceback
from datetime import datetime
import json
import toml
import random
from playwright.async_api import async_playwright,Locator
from os.path import dirname, join as joinpath
import asyncio

from .data_utils.format_prompt_utils import get_index_from_option_name, generate_new_query_prompt, \
    generate_new_referring_prompt, format_options, generate_option_name
from .demo_utils.browser_helper import normal_launch_async, normal_new_context_async, \
    get_interactive_elements_with_playwright, select_option, saveconfig
from .demo_utils.format_prompt import format_choices, postprocess_action_lmm
from .demo_utils.inference_engine import engine_factory
from .demo_utils.crawler_helper import get_random_link


class SeeActAgent:
    def __init__(self,
                 config_path=None,
                 save_file_dir="seeact_agent_files",
                 default_task='Find the pdf of the paper "GPT-4V(ision) is a Generalist Web Agent, if Grounded"',
                 default_website="https://www.google.com/",
                 input_info=["screenshot"],
                 grounding_strategy="text_choice_som",
                 crawler_mode=False,
                 crawler_max_steps=10,
                 max_auto_op=50,
                 max_continuous_no_op=5,
                 highlight=False,
                 headless=False,
                 args=[],
                 browser_app="chrome",
                 persistant=False,
                 persistant_user_path="",
                 save_video=False,
                 viewport={
                     "width": 1280,
                     "height": 720
                 },
                 tracing=False,
                 trace={
                     "screenshots": True,
                     "snapshots": True,
                     "sources": True
                 },
                 rate_limit=-1,
                 model="gpt-4o",
                 temperature=0.9
                 ):

        try:
            if config_path is not None:
                with open(config_path,
                          'r') as config:
                    print(f"Configuration File Loaded - {config_path}")
                    config = toml.load(config)
            else:
                config = {
                    "basic": {
                        "save_file_dir": save_file_dir,
                        "default_task": default_task,
                        "default_website": default_website,
                        "crawler_mode": crawler_mode,
                        "crawler_max_steps": crawler_max_steps,
                    },
                    "agent": {
                        "input_info": input_info,
                        "grounding_strategy": grounding_strategy,
                        "max_auto_op": max_auto_op,
                        "max_continuous_no_op": max_continuous_no_op,
                        "highlight": highlight
                    },
                    "openai": {
                        "rate_limit": rate_limit,
                        "model": model,
                        "temperature": temperature
                    }
                }
            config.update({     
                "browser": {
                    "headless": headless,
                    "args": args,
                    "browser_app": browser_app,
                    "persistant": persistant,
                    "persistant_user_path": persistant_user_path,
                    "save_video": save_video,
                    "viewport": viewport,
                    "tracing": tracing,
                    "trace": trace
                }
            })

        except FileNotFoundError:
            print(f"Error: File '{os.path.abspath(config_path)}' not found.")
        except toml.TomlDecodeError:
            print(f"Error: File '{os.path.abspath(config_path)}' is not a valid TOML file.")

        self.config = config
        self.complete_flag = False
        self.session_control = {
            'active_page': None,
            'context': None,
            'browser': None
        }
        self.tasks = [self.config["basic"]["default_task"]]

        self.main_path = os.path.join(self.config["basic"]["save_file_dir"], datetime.now().strftime("%Y%m%d_%H%M%S"))
        os.makedirs(self.main_path, exist_ok=True)
        self.action_space = ["CLICK", "PRESS ENTER", "HOVER", "SCROLL UP", "SCROLL DOWN", "NEW TAB", "CLOSE TAB",
                             "GO BACK", "GO FORWARD",
                             "TERMINATE", "SELECT", "TYPE", "GOTO", "MEMORIZE"]  # Define the list of actions here

        self.no_value_op = ["CLICK", "PRESS ENTER", "HOVER", "SCROLL UP", "SCROLL DOWN", "NEW TAB", "CLOSE TAB",
                            "PRESS HOME", "PRESS END", "PRESS PAGEUP", "PRESS PAGEDOWN"
                                                                       "GO BACK",
                            "GO FORWARD",
                            "TERMINATE", "NONE"]

        self.with_value_op = ["SELECT", "TYPE", "GOTO", "MEMORIZE", "SAY"]

        self.no_element_op = ["PRESS ENTER", "SCROLL UP", "SCROLL DOWN", "NEW TAB", "CLOSE TAB", "GO BACK", "GOTO",
                              "PRESS HOME", "PRESS END", "PRESS PAGEUP", "PRESS PAGEDOWN",
                              "GO FORWARD",
                              "TERMINATE", "NONE", "MEMORIZE", "SAY"]

        # Initialize the primary logger and the developer logger
        self.logger = self._setup_logger(redirect_to_dev_log=False)
        # self.dev_logger = self._setup_dev_logger()

        # # Redirect primary logger messages to dev_logger as well
        # for handler in self.logger.handlers:
        #     self.dev_logger.addHandler(handler)

        self.engine = engine_factory(**self.config['openai'])
        self.taken_actions = []
        self.prompts = self._initialize_prompts()
        self.time_step = 0
        self.valid_op = 0
        self.continuous_no_op = 0
        self.predictions = []
        self.visited_links = []
        self._page = None

    def _initialize_prompts(self):
        """Initialize prompt information including dynamic action space."""
        action_format = f"ACTION: Choose an action from allowed actions."  # Dynamically generate action_format based on self.action_space

        return {
            "system_prompt": '''You are assisting humans doing web navigation tasks step by step. At each stage, you can see the webpage by a screenshot and know the previous actions before the current step decided by yourself that have been executed for this task through recorded history. You need to decide on the first following action to take.''',

            "action_space": '''
Here are the descriptions of all allowed actions:

No Value Operations:
- CLICK: Click on a webpage element using the mouse.
- HOVER: Move the mouse over a webpage element without clicking.
- PRESS ENTER: Press the Enter key, typically to submit a form or confirm an input.
- SCROLL UP: Scroll the webpage upwards by half of the window height.
- SCROLL DOWN: Scroll the webpage downwards by half of the window height.
- PRESS HOME: Scroll to the top of the webpage.
- PRESS END: Scroll to the bottom of the webpage.
- PRESS PAGEUP: Scroll up by one window height.
- PRESS PAGEDOWN: Scroll down by one window height.
- CLOSE TAB: Close the current tab in the browser.
- NEW TAB: Open a new tab in the browser.
- GO BACK: Navigate to the previous page in the browser history.
- GO FORWARD: Navigate to the next page in the browser history.
- TERMINATE: End the current task, typically used when the task is considered complete or requires potentially harmful actions.
- NONE: Indicates that no action is necessary at this stage. Used to skip an action or wait.

With Value Operations:
- SELECT: Choose an option from a dropdown menu or <select> element. The value indicates the option to select.
- TYPE: Enter text into a text area or text box. The value is the text to be typed.
- GOTO: Navigate to a specific URL. The value is the URL to navigate to.
- SAY: Output answers or other information you want to tell the user.
- MEMORIZE: Keep some content into action history to memorize it.
''',

            "question_description": '''The screenshot below shows the webpage you see. Think step by step before outlining the next action step at the current stage. Clearly outline which element in the webpage users will operate with as the first next target element, its detailed location, and the corresponding operation.

To be successful, it is important to follow the following rules: 
1. You should only issue a valid action given the current observation. 
2. You should only issue one action at a time
3. For handling the select dropdown elements on the webpage, it's not necessary for you to provide completely accurate options right now. The full list of options for these elements will be supplied later.
4. Unlike humans, for typing (e.g., in text areas, text boxes) and selecting (e.g., from dropdown menus or <select> elements), you should try directly typing the input or selecting the choice, bypassing the need for an initial click. 
5. You should not attempt to create accounts, log in or do the final submission. 
6. Terminate when you deem the task complete or if it requires potentially harmful actions.
<<<<<<< HEAD
7. When there are multiple clickable buttons having the same value, choose the one with less obstacles in the screenshot.
=======
7. Do not generate same action as the previous one, try different ways if keep failing
8. When there is a floating banner like ads, login, or survey floating taking more than 30% of the page, close the floating banner to proceed, the close button could look like a x on the right top corner, or choose NO THANKS to close it.
9. When there is a floating banner on top or bottom of the page like cookie policy taking less than 30% of the page, ignore the banner to proceed.  
10. After typing text into search or text input area, the next action is normally PRESS ENTER
11. When there are bouding boxes in the screenshot, interact with the elements in the bounding boxes
>>>>>>> aaf0cbb3
''',

            "referring_description": f"""(Reiteration)
First, reiterate your next target element, its detailed location, and the corresponding operation.

(Multichoice Question)
Below is a multi-choice question, where the choices are elements in the webpage. All elements are arranged in the order based on their height on the webpage, from top to bottom (and from left to right). This arrangement in addition to the normalized coordinates can be used to locate them. From the screenshot, find out where and what each one is on the webpage, taking into account both their text content and HTML details. Then, determine whether one matches your target element if your action involves an element. Please examine the choices one by one. Choose the matching one. If multiple options match your answer, choose the most likely one by re-examining the screenshot, the choices, and your further reasoning.""",

            "element_format": '''(Final Answer)
Finally, conclude your answer using the format below. Ensure your answer is strictly adhering to the format provided below. Please do not leave any explanation in your answers of the final standardized format part, and this final part should be clear and certain. The element choice, action, and value should be in three separate lines.

Format:

ELEMENT: The uppercase letter of your choice.''',

            "action_format": action_format,  # Use the dynamically generated action_format

            "value_format": '''VALUE: Provide additional input based on ACTION. (If it doesn't involve a value, write "None"'''
        }

    def update_action_space(self, new_actions):
        """Update the action space and regenerate the action_format prompt."""
        if isinstance(new_actions, list) and all(isinstance(item, str) for item in new_actions):
            self.action_space = new_actions
            self.prompts["action_format"] = f"ACTION: Choose an action from {{{', '.join(self.action_space)}}}."
        else:
            print("Invalid action space provided. It must be a list of strings.")

    def _setup_logger(self, redirect_to_dev_log=False):
        """Set up a logger to log to both file and console within the main_path."""
        logger_name = 'SeeActAgent'
        logger = logging.getLogger(logger_name)
        logger.setLevel(logging.INFO)
        if not logger.handlers:  # Avoid adding handlers multiple times
            # Create a file handler for writing logs to a file
            log_filename = 'agent.log'
            f_handler = logging.FileHandler(os.path.join(self.main_path, log_filename))
            f_handler.setLevel(logging.INFO)

            # Create a console handler for printing logs to the terminal
            c_handler = logging.StreamHandler()
            c_handler.setLevel(logging.INFO)

            # Create formatters for file and console handlers
            file_formatter = logging.Formatter('%(asctime)s - %(message)s')
            console_formatter = logging.Formatter('%(message)s')

            # Set formatters for file and console handlers
            f_handler.setFormatter(file_formatter)
            c_handler.setFormatter(console_formatter)

            # Add the handlers to the logger
            logger.addHandler(f_handler)
            if not redirect_to_dev_log:  # Only add console handler if not redirecting to dev log
                logger.addHandler(c_handler)

        return logger

    async def page_on_close_handler(self):
        # Corrected to use 'self' for accessing class attributes
        if self.session_control['context']:
            try:
                await self.page.title()
            except:
                self.logger.info(
                    "The active tab was closed. Will switch to the last page (or open a new default google page)")
                if self.session_control['context'].pages:
                    self.page = self.session_control['context'].pages[-1]
                    await self.page.bring_to_front()
                    self.logger.info(f"Switched the active tab to: {self.page.url}")
                else:
                    self.page = await self.session_control['context'].new_page()
                    try:
                        await self.page.goto("https://www.google.com/", wait_until="load")
                    except Exception as e:
                        self.logger.info(f"Failed to navigate to Google: {e}")
                    self.logger.info(f"Switched the active tab to: {self.page.url}")

    def save_action_history(self, filename="action_history.txt"):
        """Save the history of taken actions to a file in the main path."""
        history_path = os.path.join(self.main_path, filename)
        with open(history_path, 'w') as f:
            for action in self.taken_actions:
                f.write(action + '\n')
        self.logger.info(f"Action history saved to: {history_path}")

    async def page_on_navigation_handler(self, frame):
        # Corrected to use 'self' for accessing class attributes
        self.page = frame.page

    async def page_on_crash_handler(self, page):
        # Corrected logging method
        self.logger.info(f"Page crashed: {page.url}")
        self.logger.info("Try to reload")
        await page.reload()

    async def page_on_open_handler(self, page):
        # Added 'self' to the handler functions to reference the current instance of the class
        page.on("framenavigated", self.page_on_navigation_handler)
        page.on("close", self.page_on_close_handler)
        page.on("crash", self.page_on_crash_handler)
        self.page = page
        # Additional event listeners can be added here
        try:
            if self.config["agent"]["grounding_strategy"] == "text_choice_som": 
                with open(os.path.join(dirname(__file__), "mark_page.js")) as f:
                    mark_page_script = f.read()
                await self.session_control['active_page'].evaluate(mark_page_script)
        except Exception as e:
            pass

    async def start(self, headless=None, args=None, website=None):
        self.playwright = await async_playwright().start()
        self.session_control['browser'] = await normal_launch_async(self.playwright,
                                                                    headless=self.config['browser'][
                                                                        'headless'] if headless is None else headless,
                                                                    args=self.config['browser'][
                                                                        'args'] if args is None else args)
        self.session_control['context'] = await normal_new_context_async(self.session_control['browser'],
                                                                         viewport=self.config['browser'][
                                                                             'viewport'])

        self.session_control['context'].on("page", self.page_on_open_handler)
        await self.session_control['context'].new_page()
        
        if self.config["basic"]["crawler_mode"] is True:
            await self.session_control['context'].tracing.start(screenshots=True, snapshots=True)

        try:
            await self.page.goto(
                self.config['basic']['default_website'] if website is None else website,
                wait_until="load")
            self.logger.info(f"Loaded website: {self.config['basic']['default_website']}")
        except Exception as e:
            self.logger.info("Failed to fully load the webpage before timeout")
            self.logger.info(e)

            # await asyncio.sleep(2)

    def update_prompt_part(self, part_name, new_text):
        """Update the specified part of the prompt information."""
        if part_name in self.prompts:
            self.prompts[part_name] = new_text
            return True
        else:
            print(f"Prompt part '{part_name}' not found.")
            return False

    def generate_prompt(self, task=None, previous=None, choices=None):

        """Generate a prompt based on the current task, previous actions, and choices."""
        # assert task is not None, "Please input the task."

        prompt_list = []

        system_prompt_input = self.prompts["system_prompt"]
        action_space_input = self.prompts["action_space"]
        question_description_input = self.prompts["question_description"]
        referring_input = self.prompts["referring_description"]
        element_format_input = self.prompts["element_format"]
        action_format_input = self.prompts["action_format"]
        value_format_input = self.prompts["value_format"]

        # print(previous)

        previous_ = self.taken_actions if self.taken_actions else None

        # print(previous_)

        prompt_list.extend(
            generate_new_query_prompt(system_prompt=system_prompt_input + "\n" + action_space_input,
                                      task=self.tasks[-1], previous_actions=previous_,
                                      question_description=question_description_input))
        prompt_list.append(
            generate_new_referring_prompt(referring_description=referring_input, element_format=element_format_input,
                                          action_format=action_format_input, value_format=value_format_input,
                                          choices=choices))

        return prompt_list

    async def perform_action(self, target_element=None, action_name=None, value=None, element_repr=""):
        if target_element is not None:
            selector = target_element['selector']
            element_repr =target_element['description']
        else:
            selector = None

        page = self.page



        if action_name == "CLICK" and selector:
            await selector.click(timeout=2000)
            self.logger.info(f"Clicked on element: {element_repr}")
        elif action_name == "HOVER" and selector:
            await selector.hover(timeout=2000)
            self.logger.info(f"Hovered over element: {element_repr}")
        elif action_name == "TYPE" and selector:
            await selector.fill(value)
            await selector.fill(value)
            self.logger.info(f"Typed '{value}' into element: {element_repr}")
        elif action_name == "SCROLL UP":
            await page.evaluate(f"window.scrollBy(0, -{self.config['browser']['viewport']['height'] // 2});")
            self.logger.info("Scrolled up")
        elif action_name == "SCROLL DOWN":
            await page.evaluate(f"window.scrollBy(0, {self.config['browser']['viewport']['height'] // 2});")
            self.logger.info("Scrolled down")
        elif action_name == "PRESS HOME":
            await page.keyboard.press('Home')
            self.logger.info("Pressed Home key")
        elif action_name == "PRESS END":
            await page.keyboard.press('End')
            self.logger.info("Pressed End key")
        elif action_name == "PRESS PAGEUP":
            await page.keyboard.press('PageUp')
            self.logger.info("Pressed PageUp key")
        elif action_name == "PRESS PAGEDOWN":
            await page.keyboard.press('PageDown')
            self.logger.info("Pressed PageDown key")
        elif action_name == "NEW TAB":
            new_page = await self.session_control['context'].new_page()
            # self.session_control['pages'].append(new_page)
            self.logger.info("Opened a new tab")
        elif action_name == "CLOSE TAB":
            await page.close()
            self.logger.info("Closed the current tab")
        elif action_name == "GO BACK":
            await page.go_back()
            self.logger.info("Navigated back")
        elif action_name == "GO FORWARD":
            await page.go_forward()
            self.logger.info("Navigated forward")
        elif action_name == "GOTO" and value:
            await page.goto(value, wait_until="load")
            self.logger.info(f"Navigated to {value}")
        elif action_name == "PRESS ENTER" and selector:
            await selector.press('Enter')
            self.logger.info(f"Pressed Enter on element: {element_repr}")
        elif action_name == "PRESS ENTER":
            await page.keyboard.press('Enter')
            self.logger.info(f"Pressed Enter on element: {element_repr}")
        elif action_name == "SELECT" and selector:
            await select_option(selector, value)
            self.logger.info(f"Selected option '{value}' from element: {element_repr}")
        elif action_name == "TERMINATE":
            self.complete_flag = True
            self.logger.info("Task has been marked as complete. Terminating...")
        elif action_name in ["NONE"]:
            self.logger.info("No action necessary at this stage. Skipped")
        elif action_name in ["SAY"]:
            self.logger.info(f"Say {value} to the user")
        elif action_name in ["MEMORIZE"]:
            self.logger.info(f"Keep {value} to the action history.")
        else:
            raise Exception(f"Unsupported or improperly specified action: {action_name}")
        if action_name in self.no_element_op and target_element is None:
            new_action = action_name
        else:
            new_action = "[" + target_element['tag_with_role'] + "]" + " "
            new_action += target_element['description'] + " -> " + action_name
        if action_name in self.with_value_op:
            new_action += ": " + value

        # self.dev_logger.info(new_action)
        return new_action

    async def predict(self):

        """
        Generate a prediction for the next action based on the webpage elements and previous actions.
        """

        self.time_step += 1

        try:
            await self.session_control["active_page"].wait_for_load_state('load')
        except Exception as e:
            pass

<<<<<<< HEAD
        if self.config["agent"]["grounding_strategy"] == "text_choice_som": 
            with open(os.path.join(dirname(__file__), "mark_page.js")) as f:
                mark_page_script = f.read()
            await self.page.evaluate(mark_page_script)
=======
>>>>>>> aaf0cbb3

        elements = await get_interactive_elements_with_playwright(self.page,
                                                                  self.config['browser']['viewport'])

        '''
             0: center_point =(x,y)
             1: description
             2: tag_with_role: tag_head with role and type # TODO: Consider adding more
             3. box
             4. selector
             5. tag
             '''

        elements = sorted(elements, key=lambda el: (
            el["center_point"][1], el["center_point"][0]))  # Sorting by y and then x coordinate


        elements = [{**x, "idx": i, "option": generate_option_name(i)} for i,x in enumerate(elements)]
        page = self.page

        # In crawler mode, get random link and click on it
        if self.config["basic"]["crawler_mode"] is True:
            if self.time_step > self.config["basic"]["crawler_max_steps"]:
                print("Crawler reached max steps, going to stop")
                self.complete_flag = True
                return None
            
            links = [x for x in elements if x['tag_with_role'] == 'a'] 
            random_link = get_random_link(links)
            while random_link in self.visited_links and len(links) > 0:
                random_link = get_random_link(links)
            if random_link is None:
                return None

            prediction = {"action_generation": "Random chosen link", "action_grounding": "Random chosen link", "element": random_link,
                    "action": "CLICK", "value": 'None'}
            self.predictions.append(prediction)
            self.visited_links.append(random_link)
            self.logger.info(prediction)
            await self.take_screenshot()
            await self.start_playwright_tracing()         
            return prediction

        try:
            if self.config["agent"]["grounding_strategy"] == "text_choice_som": 
                with open(os.path.join(dirname(__file__), "mark_page.js")) as f:
                    mark_page_script = f.read()
                await self.session_control['active_page'].evaluate(mark_page_script)
        except Exception as e:
            self.logger.info(f"Mark page script loading error {e}")

        if self.config["agent"]["grounding_strategy"] == "text_choice_som": 
            await page.evaluate("unmarkPage()")
            await page.evaluate("""elements => {
                return window.som.drawBoxes(elements);
                }""", elements)

        # Generate choices for the prompt

        # , self.config['basic']['default_task'], self.taken_actions
        choices = format_choices(elements)
        options = format_options(choices)

        # print("\n\n",choices)
        prompt = self.generate_prompt(task=self.tasks[-1], previous=self.taken_actions, choices=choices)
        # print("\n\n",prompt)

        # Logging prompt for debugging

        # Capture a screenshot for the current state of the webpage, if required by the model
<<<<<<< HEAD
        await self.take_screenshot()
=======
        screenshot_path = os.path.join(self.main_path, 'screenshots', f'screen_{self.time_step}.png')
        self.logger.info(screenshot_path)
        try:                      
            await page.screenshot(path=screenshot_path)
        except Exception as e:
            self.logger.info(f"Failed to take screenshot: {e}")
>>>>>>> aaf0cbb3

        terminal_width = 10
        self.logger.info(f"Step - {self.time_step}\n{'-'*terminal_width}\nAction Generation ➡️")
        # for prompt_part in prompt:
        self.logger.info("TASK: "+self.tasks[-1])
        self.logger.info("Previous:")
        for action in self.taken_actions:
            self.logger.info(action)

        output0 = self.engine.generate(prompt=prompt, image_path=self.screenshot_path, turn_number=0)

        terminal_width = 10
        self.logger.info("-" * terminal_width)
        self.logger.info("🤖 Action Generation Output 🤖")

        for line in output0.split('\n'):
            self.logger.info(line)

        terminal_width = 10
        self.logger.info("-" * (terminal_width))

        choice_text = f"Action Grounding ➡️" + "\n" + options
        choice_text = choice_text.replace("\n\n", "")

        for line in choice_text.split('\n'):
            self.logger.info(line)

        output = self.engine.generate(prompt=prompt, image_path=self.screenshot_path, turn_number=1,
                                             ouput_0=output0)
        self.logger.info("🤖 Action Grounding Output 🤖")
        for line in output.split('\n'):
            self.logger.info(line)

        pred_element_label, pred_action, pred_value = postprocess_action_lmm(output)

        if len(pred_element_label) in [1, 2]:
            element_id = get_index_from_option_name(pred_element_label)
        else:
            element_id = None
        if element_id is not None and element_id < len(elements):
            pred_element = elements[element_id]
        else:
            pred_element = None
        # Log the prediction result
        self.logger.debug(f"Retrieved Answer")
        self.logger.debug(f"Predicted Element: {pred_element}")
        self.logger.debug(f"Action: {pred_action}")
        self.logger.debug(f"Value: {pred_value}")

        prediction = {"action_generation": output0, "action_grounding": output, "element": pred_element,
                "action": pred_action, "value": pred_value}

        self.predictions.append(prediction)

        return {"action_generation": output0, "action_grounding": output, "element": pred_element,
                "action": pred_action, "value": pred_value}

        # return output0,output,pred_element, pred_action, pred_value

    async def execute(self, prediction_dict):
        """
        Execute the predicted action on the webpage.
        """
<<<<<<< HEAD

        if prediction_dict is None:
            self.complete_flag = True
            return

        # Clear the marks before action
        if self.config["agent"]["grounding_strategy"] == "text_choice_som" and self.config["basic"]["crawler_mode"] is False: 
            await self.page.evaluate("unmarkPage()")
=======
        try:
            # Clear the marks before action
            if self.config["agent"]["grounding_strategy"] == "text_choice_som":
                await self.session_control['active_page'].evaluate("unmarkPage()")
        except Exception as e:
            self.logger.info(f"Unmark page error {e}")
>>>>>>> aaf0cbb3

        pred_element = prediction_dict["element"]
        pred_action = prediction_dict["action"]
        pred_value = prediction_dict["value"]
        try:
            if (pred_action not in self.no_element_op) and pred_element == None:
                # self.dev_logger.info
                self.logger.info("DEBUG: WHAT IS PRED ACTION???:" + pred_action)
                # self.dev_logger.info("DEBUG WHAT IS self.no_element_op???:"+ self.no_element_op)
                pred_action = "NONE"
            new_action = await self.perform_action(pred_element, pred_action, pred_value)
            self.taken_actions.append(new_action)
            if pred_action != "NONE":
                self.valid_op += 1
                self.continuous_no_op = 0
            else:
                self.continuous_no_op += 1
            if self.config["basic"]["crawler_mode"] is True:
                await self.stop_playwright_tracing()
            return 0
        except Exception as e:

            new_action = f"Failed to perform {pred_action} on {pred_element['description']} with value '{pred_value}': {e}"


            traceback_info = traceback.format_exc()
            error_message = f"Error executing action {pred_action}: {str(e)}"
            print(traceback_info)
            # exit()
            error_message_with_traceback = f"{error_message}\n\nTraceback:\n{traceback_info}"

            self.logger.info(new_action)
            self.taken_actions.append(new_action)
            self.continuous_no_op += 1
            return 1

    async def stop(self):

        try:
            close_context = self.session_control['context']
            self.session_control['context'] = None
            await close_context.close()
            self.logger.info("Browser context closed.")
        except Exception as e:
            self.logger.info(e)

        final_json = {"task": self.tasks, "website": self.config["basic"]["default_website"],
                      "num_step": len(self.taken_actions), "action_history": self.taken_actions}

        def locator_serializer(obj):
            """Convert non-serializable objects to a serializable format."""
            if isinstance(obj, Locator):
                # Assuming Locator has attributes 'frame' and 'selector' you want to serialize
                return str(obj)
            raise TypeError(f"Object of type {obj.__class__.__name__} is not JSON serializable")

        # Using the custom default function in json.dump
        with open(os.path.join(self.main_path, 'all_predictions.json'), 'w', encoding='utf-8') as f:
            json.dump(self.predictions, f, default=locator_serializer, indent=4)


        with open(os.path.join(self.main_path, 'result.json'), 'w', encoding='utf-8') as file:
            json.dump(final_json, file, indent=4)
        self.logger.info("Agent stopped.")

        saveconfig(self.config, os.path.join(self.main_path, 'config.toml'))

    def clear_action_history(self):
        """
        Clears the history of actions taken by the agent.
        """
        self.taken_actions.clear()
        self.logger.info("Cleared action history.")

    def reset_comlete_flag(self, flag=False):
        self.complete_flag = flag

    def change_task(self, new_task, clear_history=False):
        """
        Changes the task requirement for the agent.

        Parameters:
        - new_task: The new task requirement as a string.
        """
        if new_task and isinstance(new_task, str):

            self.logger.info(f"Changed task from {self.tasks[-1]} to: {new_task}")
            self.tasks.append(new_task)
            # Optionally clear action history when changing task
            if clear_history:
                self.clear_action_history()
            else:
                self.taken_actions.append(f"Changed task from {self.tasks[-2]} to: {new_task}")

        else:
            self.logger.info("Invalid new task. It must be a non-empty string.")

        # Optionally, you can save the taken_actions to a file or database for record-keeping

    # ADD no op count and op count, add limit to op

    # decompose run to predict and execute.

    async def take_screenshot(self):
        try:                      
            await self.page.screenshot(path=self.screenshot_path)
        except Exception as e:
            self.logger.info(f"Failed to take screenshot: {e}")

    async def start_playwright_tracing(self):
        await self.session_control['context'].tracing.start_chunk(
            title=f'Step-{self.time_step}', 
            name=f"{self.time_step}"
            )

    async def stop_playwright_tracing(self):
        await self.session_control['context'].tracing.stop_chunk(path=self.trace_path)

    @property
    def page(self):
        if self._page is None:
            self._page = self.session_control['active_page']
        return self._page
    
    @page.setter
    def page(self, value):
        self._page = value    

    @property
    def screenshot_path(self):
        return os.path.join(self.main_path, 'screenshots', f'screen_{self.time_step}.png')

    @property
    def trace_path(self):
        return os.path.join(self.main_path, 'playwright_traces', f'{self.time_step}.zip')    
    <|MERGE_RESOLUTION|>--- conflicted
+++ resolved
@@ -204,15 +204,12 @@
 4. Unlike humans, for typing (e.g., in text areas, text boxes) and selecting (e.g., from dropdown menus or <select> elements), you should try directly typing the input or selecting the choice, bypassing the need for an initial click. 
 5. You should not attempt to create accounts, log in or do the final submission. 
 6. Terminate when you deem the task complete or if it requires potentially harmful actions.
-<<<<<<< HEAD
-7. When there are multiple clickable buttons having the same value, choose the one with less obstacles in the screenshot.
-=======
 7. Do not generate same action as the previous one, try different ways if keep failing
 8. When there is a floating banner like ads, login, or survey floating taking more than 30% of the page, close the floating banner to proceed, the close button could look like a x on the right top corner, or choose NO THANKS to close it.
 9. When there is a floating banner on top or bottom of the page like cookie policy taking less than 30% of the page, ignore the banner to proceed.  
 10. After typing text into search or text input area, the next action is normally PRESS ENTER
 11. When there are bouding boxes in the screenshot, interact with the elements in the bounding boxes
->>>>>>> aaf0cbb3
+12. When there are multiple clickable buttons having the same value, choose the one with less obstacles in the screenshot.
 ''',
 
             "referring_description": f"""(Reiteration)
@@ -492,13 +489,6 @@
         except Exception as e:
             pass
 
-<<<<<<< HEAD
-        if self.config["agent"]["grounding_strategy"] == "text_choice_som": 
-            with open(os.path.join(dirname(__file__), "mark_page.js")) as f:
-                mark_page_script = f.read()
-            await self.page.evaluate(mark_page_script)
-=======
->>>>>>> aaf0cbb3
 
         elements = await get_interactive_elements_with_playwright(self.page,
                                                                   self.config['browser']['viewport'])
@@ -569,16 +559,12 @@
         # Logging prompt for debugging
 
         # Capture a screenshot for the current state of the webpage, if required by the model
-<<<<<<< HEAD
-        await self.take_screenshot()
-=======
         screenshot_path = os.path.join(self.main_path, 'screenshots', f'screen_{self.time_step}.png')
         self.logger.info(screenshot_path)
         try:                      
             await page.screenshot(path=screenshot_path)
         except Exception as e:
             self.logger.info(f"Failed to take screenshot: {e}")
->>>>>>> aaf0cbb3
 
         terminal_width = 10
         self.logger.info(f"Step - {self.time_step}\n{'-'*terminal_width}\nAction Generation ➡️")
@@ -642,23 +628,17 @@
         """
         Execute the predicted action on the webpage.
         """
-<<<<<<< HEAD
 
         if prediction_dict is None:
             self.complete_flag = True
             return
 
-        # Clear the marks before action
-        if self.config["agent"]["grounding_strategy"] == "text_choice_som" and self.config["basic"]["crawler_mode"] is False: 
-            await self.page.evaluate("unmarkPage()")
-=======
         try:
             # Clear the marks before action
             if self.config["agent"]["grounding_strategy"] == "text_choice_som":
                 await self.session_control['active_page'].evaluate("unmarkPage()")
         except Exception as e:
             self.logger.info(f"Unmark page error {e}")
->>>>>>> aaf0cbb3
 
         pred_element = prediction_dict["element"]
         pred_action = prediction_dict["action"]
